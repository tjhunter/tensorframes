package org.tensorframes

import org.apache.spark.sql.Row
import org.apache.spark.sql.types.{DoubleType, StructType}
import org.scalatest.FunSuite
import org.tensorframes.impl.{DebugRowOpsImpl, ScalarDoubleType}
import org.tensorframes.dsl._

class DebugRowOpsSuite
  extends FunSuite with TensorFramesTestSparkContext with GraphScoping with Logging {
  lazy val sql = sqlContext
  import ColumnInformation.structField
  import Shape.Unknown

  testGraph("Simple identity") {
    val rows = Array(Row(1.0))
    val input = StructType(Array(structField("x", ScalarDoubleType, Shape(Unknown))))
    val p2 = placeholder[Double](1) named "x"
    val out = identity(p2) named "y"
    val outputSchema = StructType(Array(structField("y", ScalarDoubleType, Shape(Unknown))))
    val (g, _) = TestUtilities.analyzeGraph(out)
    logDebug(g.toString)
<<<<<<< HEAD
    val res = DebugRowOpsImpl.performMap(rows, input, Array(("x", 0)), g, outputSchema)
=======
    val res = DebugRowOpsImpl.performMap(rows, input, Array("x" -> 0), g, outputSchema)
>>>>>>> 40f9a6a2
    assert(res === Array(Row(1.0, 1.0)))
  }

  testGraph("Simple add") {
    val rows = Array(Row(1.0))
    val input = StructType(Array(structField("x", ScalarDoubleType, Shape(Unknown))))
    val p2 = placeholder[Double](1) named "x"
    val out = p2 + p2 named "y"
    val outputSchema = StructType(Array(structField("y", ScalarDoubleType, Shape(Unknown))))
    val (g, _) = TestUtilities.analyzeGraph(out)
    logDebug(g.toString)
<<<<<<< HEAD
    val res = DebugRowOpsImpl.performMap(rows, input, Array(("x", 0)), g, outputSchema)
=======
    val res = DebugRowOpsImpl.performMap(rows, input, Array("x" -> 0), g, outputSchema)
>>>>>>> 40f9a6a2
    assert(res === Array(Row(2.0, 1.0)))
  }

}<|MERGE_RESOLUTION|>--- conflicted
+++ resolved
@@ -20,11 +20,7 @@
     val outputSchema = StructType(Array(structField("y", ScalarDoubleType, Shape(Unknown))))
     val (g, _) = TestUtilities.analyzeGraph(out)
     logDebug(g.toString)
-<<<<<<< HEAD
-    val res = DebugRowOpsImpl.performMap(rows, input, Array(("x", 0)), g, outputSchema)
-=======
     val res = DebugRowOpsImpl.performMap(rows, input, Array("x" -> 0), g, outputSchema)
->>>>>>> 40f9a6a2
     assert(res === Array(Row(1.0, 1.0)))
   }
 
@@ -36,11 +32,7 @@
     val outputSchema = StructType(Array(structField("y", ScalarDoubleType, Shape(Unknown))))
     val (g, _) = TestUtilities.analyzeGraph(out)
     logDebug(g.toString)
-<<<<<<< HEAD
-    val res = DebugRowOpsImpl.performMap(rows, input, Array(("x", 0)), g, outputSchema)
-=======
     val res = DebugRowOpsImpl.performMap(rows, input, Array("x" -> 0), g, outputSchema)
->>>>>>> 40f9a6a2
     assert(res === Array(Row(2.0, 1.0)))
   }
 
